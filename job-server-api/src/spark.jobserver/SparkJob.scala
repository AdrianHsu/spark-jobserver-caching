--- conflicted
+++ resolved
@@ -3,11 +3,8 @@
 import com.typesafe.config.Config
 import org.apache.spark.SparkContext
 import org.apache.spark.sql.SQLContext
-<<<<<<< HEAD
+import org.apache.spark.sql.hive.HiveContext
 import org.apache.spark.streaming.StreamingContext
-=======
-import org.apache.spark.sql.hive.HiveContext
->>>>>>> 14b3b0fd
 
 sealed trait SparkJobValidation {
   // NOTE(harish): We tried using lazy eval here by passing in a function
@@ -57,11 +54,10 @@
   type C = SQLContext
 }
 
-<<<<<<< HEAD
+trait SparkHiveJob extends SparkJobBase {
+  type C = HiveContext
+}
+
 trait SparkStramingJob extends SparkJobBase {
   type C = StreamingContext
-=======
-trait SparkHiveJob extends SparkJobBase {
-  type C = HiveContext
->>>>>>> 14b3b0fd
 }