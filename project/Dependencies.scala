--- conflicted
+++ resolved
@@ -26,19 +26,10 @@
     yammerDeps
   ) ++ yodaDeps
 
-<<<<<<< HEAD
   val sparkVersion = sys.env.getOrElse("SPARK_VERSION", "1.3.1")
   lazy val sparkDeps = Seq(
     "org.apache.spark" %% "spark-core" % sparkVersion % "provided" excludeAll(excludeNettyIo, excludeQQ),
-    "org.apache.spark" %% "spark-sql" % sparkVersion % "provided" excludeAll(excludeNettyIo, excludeQQ),
-    "org.apache.spark" %% "spark-hive" % sparkVersion % "provided" excludeAll(excludeNettyIo, excludeQQ),
-    "org.apache.spark" %% "spark-streaming" % sparkVersion % "provided" excludeAll(excludeNettyIo, excludeQQ),
-=======
-  val sparkVersion = sys.env.getOrElse("SPARK_VERSION", "1.3.0")
-  lazy val sparkDeps = Seq(
-    "org.apache.spark" %% "spark-core" % sparkVersion % "provided" exclude(
                                             "io.netty", "netty-all") excludeAll(excludeQQ),
->>>>>>> 39e4b6ea
     // Force netty version.  This avoids some Spark netty dependency problem.
     "io.netty" % "netty-all" % "4.0.23.Final"
   )
@@ -46,11 +37,8 @@
   lazy val sparkExtraDeps = Seq(
     "org.apache.spark" %% "spark-sql" % sparkVersion % "provided" exclude(
                                             "io.netty", "netty-all") excludeAll(excludeQQ),
-<<<<<<< HEAD
     "org.apache.spark" %% "spark-streaming" % sparkVersion % "provided" exclude(
                                             "io.netty", "netty-all") excludeAll(excludeQQ),
-=======
->>>>>>> 39e4b6ea
     "org.apache.spark" %% "spark-hive" % sparkVersion % "provided" exclude(
                                             "io.netty", "netty-all") excludeAll(excludeQQ)
   )
